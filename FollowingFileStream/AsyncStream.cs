using System;
using System.IO;
using System.Threading;
using System.Threading.Tasks;
using Nito.AsyncEx;
using Nito.AsyncEx.Interop;
using Nito.AsyncEx.Synchronous;

namespace Manandre.IO
{
    /// <summary>
    /// Provides an asynchronous version of the System.IO.Stream class. 
    /// This is an abstract class.
    /// </summary>
    /// <remarks>
    /// It can be used to expose a System.IO.Stream class
    /// by implementing only the asynchronous operations: DoReadAsync, DoWriteAsync and DoFlushAsync 
    /// </remarks>
    #pragma warning disable S3881
    public abstract class AsyncStream : Stream
    {
        /// <summary>
        /// Asynchronously reads a sequence of bytes from the current stream, advances the
        /// position within the stream by the number of bytes read, and monitors cancellation
        /// requests. 
        /// </summary>
        /// <param name="buffer">The buffer to write the data into.</param>
        /// <param name="offset">The byte offset in buffer at which to begin writing data from the stream.</param>
        /// <param name="count">The maximum number of bytes to read.</param>
        /// <param name="cancellationToken">The token to monitor for cancellation requests.</param>
        /// <param name="sync">If enabled, returns an already-completed task</param>
        /// <returns>
        /// A task that represents the asynchronous read operation. The value of the TResult
        /// parameter contains the total number of bytes read into the buffer. The result
        /// value can be less than the number of bytes requested if the number of bytes currently
        /// available is less than the requested number, or it can be 0 (zero) if the end
        /// of the stream has been reached.
        /// </returns>
        /// <exception cref="System.ArgumentNullException">
        /// buffer is null.
        /// </exception>
        /// <exception cref="System.ArgumentException">
        /// offset and count describe an invalid range in array.
        /// </exception>
        /// <exception cref="System.NotSupportedException">
        /// FollowingFileStream.CanRead for this stream is false.
        /// </exception>
        /// <exception cref="System.InvalidOperationException">
        /// The stream is currently in use by a previous read operation.
        /// </exception>
        /// <exception cref="System.ArgumentOutOfRangeException">
        /// offset or count is negative.
        /// </exception>
        /// <exception cref="System.ObjectDisposedException">
        /// Methods were called after the stream was closed.
        /// </exception>
        protected abstract Task<int> DoReadAsync(byte[] buffer, int offset, int count, CancellationToken cancellationToken, bool sync);

        /// <summary>
        /// Asynchronously reads a sequence of bytes from the current stream, advances the
        /// position within the stream by the number of bytes read, and monitors cancellation
        /// requests.
        /// </summary>
        /// <param name="buffer">The buffer to write the data into.</param>
        /// <param name="offset">The byte offset in buffer at which to begin writing data from the stream.</param>
        /// <param name="count">The maximum number of bytes to read.</param>
        /// <param name="cancellationToken">The token to monitor for cancellation requests.</param>
        /// <returns>
        /// A task that represents the asynchronous read operation. The value of the TResult
        /// parameter contains the total number of bytes read into the buffer. The result
        /// value can be less than the number of bytes requested if the number of bytes currently
        /// available is less than the requested number, or it can be 0 (zero) if the end
        /// of the stream has been reached.
        /// </returns>
        /// <exception cref="System.ArgumentNullException">
        /// buffer is null.
        /// </exception>
        /// <exception cref="System.ArgumentException">
        /// offset and count describe an invalid range in array.
        /// </exception>
        /// <exception cref="System.NotSupportedException">
        /// FollowingFileStream.CanRead for this stream is false.
        /// </exception>
        /// <exception cref="System.InvalidOperationException">
        /// The stream is currently in use by a previous read operation.
        /// </exception>
        /// <exception cref="System.ArgumentOutOfRangeException">
        /// offset or count is negative.
        /// </exception>
        /// <exception cref="System.ObjectDisposedException">
        /// Methods were called after the stream was closed.
        /// </exception>
        public override Task<int> ReadAsync(byte[] buffer, int offset, int count, CancellationToken cancellationToken)
        => DoReadAsync(buffer, offset, count, cancellationToken, sync: false);
<<<<<<< HEAD

=======
        
>>>>>>> 611fd840
        /// <summary>
        /// Reads a block of bytes from the stream and writes the data in a given buffer.
        /// </summary>
        /// <param name="buffer">When this method returns, contains the specified byte array with the values between
        /// offset and (offset + count - 1) replaced by the bytes read from the current source.</param>
        /// <param name="offset">The byte offset in array at which the read bytes will be placed.</param>
        /// <param name="count">The maximum number of bytes to read.</param>
        /// <returns>
        /// The total number of bytes read into the buffer. This might be less than the number
        /// of bytes requested if that number of bytes are not currently available, or zero
        /// if the end of the stream is reached.
        /// </returns>
        /// <exception cref="System.ArgumentNullException">
        /// buffer is null.
        /// </exception>
        /// <exception cref="System.ArgumentException">
        /// offset and count describe an invalid range in array.
        /// </exception>
        /// <exception cref="System.NotSupportedException">
        /// AsyncStream.CanRead for this stream is false.
        /// </exception>
        /// <exception cref="System.IO.IOException">
        /// An I/O error occurred.
        /// </exception>
        /// <exception cref="System.ArgumentOutOfRangeException">
        /// offset or count is negative.
        /// </exception>
        /// <exception cref="System.ObjectDisposedException">
        /// Methods were called after the stream was closed.
        /// </exception>
        public override int Read(byte[] buffer, int offset, int count)
<<<<<<< HEAD
        => DoReadAsync(buffer, offset, count, CancellationToken.None, sync: true).GetAwaiter().GetResult();
=======
        => DoReadAsync(buffer, offset, count, CancellationToken.None, sync: true).WaitAndUnwrapException();
>>>>>>> 611fd840

        /// <summary>
        /// Asynchronously writes a sequence of bytes to the current stream, advances the
        /// current position within this stream by the number of bytes written, and monitors
        /// cancellation requests.
        /// </summary>
        /// <param name="buffer">An array of bytes. This method copies count bytes from buffer to the current stream.</param>
        /// <param name="offset">The zero-based byte offset in buffer at which to begin copying bytes to the current stream.</param>
        /// <param name="count">The number of bytes to be written to the current stream.</param>
        /// <param name="cancellationToken">The token to monitor for cancellation requests.
        /// The default value is System.Threading.CancellationToken.None.</param>
        /// <param name="sync">If enabled, returns an already-completed task</param>
        /// <returns>A task that represents the asynchronous write operation.</returns>
        /// <exception cref="System.ArgumentNullException">
        /// buffer is null.
        /// </exception>
        /// <exception cref="System.ArgumentException">
        /// offset and count describe an invalid range in array.
        /// </exception>
        /// <exception cref="System.NotSupportedException">
        /// AsyncStream.CanWrite for this stream is false.
        /// </exception>
        /// <exception cref="System.ArgumentOutOfRangeException">
        /// offset or count is negative.
        /// </exception>
        /// <exception cref="System.ObjectDisposedException">
        /// Methods were called after the stream was closed.
        /// </exception>
        /// <exception cref="System.InvalidOperationException">
        /// The stream is currently in use by a previous write operation.
        /// </exception>
        protected abstract Task DoWriteAsync(byte[] buffer, int offset, int count, CancellationToken cancellationToken, bool sync);

        /// <summary>
        /// Asynchronously writes a sequence of bytes to the current stream, advances the
        /// current position within this stream by the number of bytes written, and monitors
        /// cancellation requests.
        /// </summary>
        /// <param name="buffer">An array of bytes. This method copies count bytes from buffer to the current stream.</param>
        /// <param name="offset">The zero-based byte offset in buffer at which to begin copying bytes to the current stream.</param>
        /// <param name="count">The number of bytes to be written to the current stream.</param>
        /// <param name="cancellationToken">The token to monitor for cancellation requests. The default value is System.Threading.CancellationToken.None.</param>
        /// <returns>A task that represents the asynchronous write operation.</returns>
        /// <exception cref="System.ArgumentNullException">
        /// buffer is null.
        /// </exception>
        /// <exception cref="System.ArgumentException">
        /// offset and count describe an invalid range in array.
        /// </exception>
        /// <exception cref="System.NotSupportedException">
        /// AsyncStream.CanWrite for this stream is false.
        /// </exception>
        /// <exception cref="System.ArgumentOutOfRangeException">
        /// offset or count is negative.
        /// </exception>
        /// <exception cref="System.ObjectDisposedException">
        /// Methods were called after the stream was closed.
        /// </exception>
        /// <exception cref="System.InvalidOperationException">
        /// The stream is currently in use by a previous write operation.
        /// </exception>
        public override Task WriteAsync(byte[] buffer, int offset, int count, CancellationToken cancellationToken)
        => DoWriteAsync(buffer, offset, count, cancellationToken, sync: false);

        /// <summary>
        /// Writes a sequence of bytes to the current stream and advances the current position within this stream
        /// by the number of bytes written.
        /// </summary>
        /// <param name="buffer">An array of bytes. This method copies count bytes from buffer to the current stream.</param>
        /// <param name="offset">The zero-based byte offset in buffer at which to begin copying bytes to the current stream.</param>
        /// <param name="count">The number of bytes to be written to the current stream.</param>
        /// <exception cref="System.ArgumentNullException">
        /// buffer is null.
        /// </exception>
        /// <exception cref="System.ArgumentException">
        /// offset and count describe an invalid range in array.
        /// </exception>
        /// <exception cref="System.NotSupportedException">
        /// AsyncStream.CanWrite for this stream is false.
        /// </exception>
        /// <exception cref="System.IO.IOException">
        /// An I/O error occurred.
        /// </exception>
        /// <exception cref="System.ArgumentOutOfRangeException">
        /// offset or count is negative.
        /// </exception>
        /// <exception cref="System.ObjectDisposedException">
        /// Methods were called after the stream was closed.
        /// </exception>
        public override void Write(byte[] buffer, int offset, int count)
<<<<<<< HEAD
        => DoWriteAsync(buffer, offset, count, CancellationToken.None, sync: true).GetAwaiter().GetResult();
=======
        => DoWriteAsync(buffer, offset, count, CancellationToken.None, sync: true).WaitAndUnwrapException();
>>>>>>> 611fd840

        /// <summary>
        /// Asynchronously clears all buffers for this stream, causes any buffered data to
        /// be written to the underlying device, and monitors cancellation requests.
        /// </summary>
        /// <param name="cancellationToken">The token to monitor for cancellation requests.
        /// The default value is System.Threading.CancellationToken.None.</param>
        /// <param name="sync">If enabled, returns an already-completed task</param>
        /// <returns>A task that represents the asynchronous flush operation.</returns>
        protected abstract Task DoFlushAsync(CancellationToken cancellationToken, bool sync);

        /// <summary>
        /// Asynchronously clears all buffers for this stream, causes any buffered data to
        /// be written to the underlying device, and monitors cancellation requests.
        /// </summary>
        /// <param name="cancellationToken">The token to monitor for cancellation requests.
        /// The default value is System.Threading.CancellationToken.None.</param>
        /// <returns>A task that represents the asynchronous flush operation.</returns>
        public override Task FlushAsync(CancellationToken cancellationToken)
        => DoFlushAsync(cancellationToken, sync: false);

        /// <summary>
        /// Clears all buffers for this stream and causes
        /// any buffered data to be written to the underlying device.
        /// </summary>
        /// <exception cref="System.IO.IOException">
        /// The stream is closed or an internal error has occurred.
        /// </exception>
        public override void Flush()
<<<<<<< HEAD
        => DoFlushAsync(CancellationToken.None, sync: true).GetAwaiter().GetResult();
=======
        => DoFlushAsync(CancellationToken.None, sync: true).WaitAndUnwrapException();
>>>>>>> 611fd840

#if !NETSTANDARD1_3

        /// <summary>
        /// Begins an asynchronous read operation. (Consider using AsyncStream.ReadAsync(System.Byte[],System.Int32,System.Int32,System.Threading.CancellationToken)
        /// instead.)
        /// </summary>
        /// <param name="buffer">The buffer to read data into.</param>
        /// <param name="offset">The byte offset in array at which to begin reading.</param>
        /// <param name="count">The maximum number of bytes to read.</param>
        /// <param name="callback">The method to be called when the asynchronous read operation is completed.</param>
        /// <param name="state">A user-provided object that distinguishes this particular asynchronous read request
        /// from other requests.</param>
        /// <returns>An object that references the asynchronous read.</returns>
        /// <exception cref="System.ArgumentNullException">
        /// buffer is null.
        /// </exception>
        /// <exception cref="System.ArgumentException">
        /// offset and count describe an invalid range in array.
        /// </exception>
        /// <exception cref="System.NotSupportedException">
        /// FollowingFileStream.CanRead for this stream is false.
        /// </exception>
        /// <exception cref="System.InvalidOperationException">
        /// The stream is currently in use by a previous read operation.
        /// </exception>
        /// <exception cref="System.ArgumentOutOfRangeException">
        /// offset or count is negative.
        /// </exception>
        /// <exception cref="System.IO.IOException">
        /// An asynchronous read was attempted past the end of the file.
        /// </exception>
        public sealed override IAsyncResult BeginRead(byte[] buffer, int offset, int count, AsyncCallback callback, object state)
<<<<<<< HEAD
        => ReadAsync(buffer, offset, count, CancellationToken.None).AsApm(callback, state);
=======
        =>  ApmAsyncFactory.ToBegin(
                ReadAsync(buffer, offset, count, CancellationToken.None),
                callback,
                state
            );
>>>>>>> 611fd840

        /// <summary>
        /// Begins an asynchronous write operation. (Consider using AsyncStream.WriteAsync(System.Byte[],System.Int32,System.Int32,System.Threading.CancellationToken)
        /// instead.)
        /// </summary>
        /// <param name="buffer">The buffer to read data from.</param>
        /// <param name="offset">The byte offset in array at which to begin writing.</param>
        /// <param name="count">The maximum number of bytes to write.</param>
        /// <param name="callback">The method to be called when the asynchronous write operation is completed.</param>
        /// <param name="state">A user-provided object that distinguishes this particular asynchronous write request
        /// from other requests.</param>
        /// <returns>An object that references the asynchronous write.</returns>
        /// <exception cref="System.ArgumentNullException">
        /// buffer is null.
        /// </exception>
        /// <exception cref="System.ArgumentException">
        /// offset and count describe an invalid range in array.
        /// </exception>
        /// <exception cref="System.NotSupportedException">
        /// FollowingFileStream.CanWrite for this stream is false.
        /// </exception>
        /// <exception cref="System.InvalidOperationException">
        /// The stream is currently in use by a previous write operation.
        /// </exception>
        /// <exception cref="System.ArgumentOutOfRangeException">
        /// offset or count is negative.
        /// </exception>
        /// <exception cref="System.IO.IOException">
        /// An asynchronous write was attempted past the end of the file.
        /// </exception>
        public sealed override IAsyncResult BeginWrite(byte[] buffer, int offset, int count, AsyncCallback callback, object state)
<<<<<<< HEAD
        => WriteAsync(buffer, offset, count, CancellationToken.None).AsApm(callback,state);
=======
        =>  ApmAsyncFactory.ToBegin(
                WriteAsync(buffer, offset, count, CancellationToken.None),
                callback,
                state
            );
>>>>>>> 611fd840

        /// <summary>
        /// Waits for the pending asynchronous read operation to complete. (Consider using
        /// AsyncStream.ReadAsync(System.Byte[],System.Int32,System.Int32,System.Threading.CancellationToken)
        /// instead.)
        /// </summary>
        /// <param name="asyncResult">The reference to the pending asynchronous request to wait for.</param>
        /// <returns>
        /// The number of bytes read from the stream, between 0 and the number of bytes you
        /// requested. Streams only return 0 at the end of the stream, otherwise, they should
        /// block until at least 1 byte is available.
        /// </returns>
        /// <exception cref="System.ArgumentNullException">
        /// asyncResult is null.
        /// </exception>
        /// <exception cref="System.ArgumentException">
        /// This System.IAsyncResult object was not created by calling AsyncStream.BeginRead(System.Byte[],System.Int32,System.Int32,System.AsyncCallback,System.Object)
        /// on this class.
        /// </exception>
        /// <exception cref="System.InvalidOperationException">
        /// AsyncStream.EndRead(System.IAsyncResult) is called multiple times.
        /// </exception>
        /// <exception cref="System.IO.IOException">
        /// The stream is closed or an internal error has occurred.
        /// </exception>
        public sealed override int EndRead(IAsyncResult asyncResult)
<<<<<<< HEAD
        => ((Task<int>)asyncResult).GetAwaiter().GetResult();
=======
        =>  ApmAsyncFactory.ToEnd<int>(asyncResult);
>>>>>>> 611fd840

        /// <summary>
        /// Waits for the pending asynchronous write operation to complete. (Consider using
        /// AsyncStream.WriteAsync(System.Byte[],System.Int32,System.Int32,System.Threading.CancellationToken)
        /// instead.)
        /// </summary>
        /// <param name="asyncResult">The reference to the pending asynchronous request to wait for.</param>
        /// <exception cref="System.ArgumentNullException">
        /// asyncResult is null.
        /// </exception>
        /// <exception cref="System.ArgumentException">
        /// This System.IAsyncResult object was not created by calling AsyncStream.BeginWrite(System.Byte[],System.Int32,System.Int32,System.AsyncCallback,System.Object)
        /// on this class.
        /// </exception>
        /// <exception cref="System.InvalidOperationException">
        /// AsyncStream.EndWrite(System.IAsyncResult) is called multiple times.
        /// </exception>
        /// <exception cref="System.IO.IOException">
        /// The stream is closed or an internal error has occurred.
        /// </exception>
        public sealed override void EndWrite(IAsyncResult asyncResult)
<<<<<<< HEAD
        => ((Task)asyncResult).GetAwaiter().GetResult();

=======
        => ApmAsyncFactory.ToEnd(asyncResult);
>>>>>>> 611fd840
#endif

#if NETSTANDARD2_1
        /// <summary>
        /// Asynchronously releases the unmanaged resources used by the FollowingFileStream and optionally
        /// releases the managed resources.
        /// </summary>
        /// <param name="disposing">true to release both managed and unmanaged resources; false to release only unmanaged resources.
        ///</param>
        protected virtual ValueTask DisposeAsync(bool disposing) => default;

        /// <summary>
        /// Asynchronously releases all resources used by the AsyncStream.
        /// </summary>
        public sealed override ValueTask DisposeAsync() => DisposeAsync(true);
        
        /// <summary>
        /// Releases the unmanaged resources used by the FollowingFileStream and optionally
        /// releases the managed resources.
        /// </summary>
        /// <param name="disposing">true to release both managed and unmanaged resources; false to release only unmanaged resources.
        ///</param>
        protected sealed override void Dispose(bool disposing) => DisposeAsync(disposing).GetAwaiter().GetResult();
#else        
        /// <summary>
        /// Releases the unmanaged resources used by the FollowingFileStream and optionally
        /// releases the managed resources.
        /// </summary>
        /// <param name="disposing">true to release both managed and unmanaged resources; false to release only unmanaged resources.
        ///</param>
        protected override void Dispose(bool disposing)
        {
            // Call stream class implementation.
            base.Dispose(disposing);
        }
#endif
        /// <summary>
        /// Synchronized version of an async stream
        /// </summary>
        /// <param name="stream">Stream to synchronize</param>
        /// <returns></returns>
        public static AsyncStream Synchronized(AsyncStream stream)
        {
            if (stream == null)
            {
                throw new ArgumentNullException(nameof(stream));
            }
            if (stream is AsyncSafeStream)
            {
                return stream;
            }

            return new AsyncSafeStream(stream);
        }

        private sealed class AsyncSafeStream : AsyncStream
        {
            private readonly AsyncStream _stream;
            private readonly CancellationTokenSource cts = new CancellationTokenSource();
            private readonly AsyncLock locker = new AsyncLock();

            public AsyncSafeStream(AsyncStream stream)
            {
                if (stream == null)
                {
                    throw new ArgumentNullException(nameof(stream));
                }

                _stream = stream;
            }

            public override bool CanRead => _stream.CanRead;

            public override bool CanWrite => _stream.CanWrite;

            public override bool CanSeek => _stream.CanSeek;

            public override bool CanTimeout => _stream.CanTimeout;

            public override long Length
            {
                get
                {
                    using (locker.Lock(cts.Token))
                    {
                        return _stream.Length;
                    }
                }
            }

            public override long Position
            {
                get
                {
                    using (locker.Lock(cts.Token))
                    {
                        return _stream.Position;
                    }
                }
                set
                {
                    using (locker.Lock(cts.Token))
                    {
                        _stream.Position = value;
                    }
                }
            }

            public override int ReadTimeout
            {
                get
                {
                    return _stream.ReadTimeout;
                }
                set
                {
                    _stream.ReadTimeout = value;
                }
            }

            public override int WriteTimeout
            {
                get
                {
                    return _stream.WriteTimeout;
                }
                set
                {
                    _stream.WriteTimeout = value;
                }
            }

            public override long Seek(long offset, SeekOrigin origin)
            {
                using (locker.Lock(cts.Token))
                    return _stream.Seek(offset, origin);
            }

            public override void SetLength(long value)
            {
                using (locker.Lock(cts.Token))
                    _stream.SetLength(value);
            }

            protected override async Task<int> DoReadAsync(byte[] buffer, int offset, int count, CancellationToken cancellationToken, bool sync)
            {
                var read = 0;
                var linkedCts = CancellationTokenSource.CreateLinkedTokenSource(cancellationToken, cts.Token);
                try
                {
                    using (sync ? locker.Lock(linkedCts.Token) : await locker.LockAsync(linkedCts.Token).ConfigureAwait(false))
                    {
                        read = await _stream.DoReadAsync(buffer, offset, count, linkedCts.Token, sync);
                    }
                }
                catch (OperationCanceledException)
                {
                    cancellationToken.ThrowIfCancellationRequested();
                }
                return read;
            }

            protected override async Task DoWriteAsync(byte[] buffer, int offset, int count, CancellationToken cancellationToken, bool sync)
            {
                var linkedCts = CancellationTokenSource.CreateLinkedTokenSource(cancellationToken, cts.Token);
                try
                {
                    using (sync ? locker.Lock(linkedCts.Token) : await locker.LockAsync(linkedCts.Token).ConfigureAwait(false))
                    {
                        await _stream.DoWriteAsync(buffer, offset, count, linkedCts.Token, sync);
                    }
                }
                catch (OperationCanceledException)
                {
                    cancellationToken.ThrowIfCancellationRequested();
                }
            }

            protected override async Task DoFlushAsync(CancellationToken cancellationToken, bool sync)
            {
                var linkedCts = CancellationTokenSource.CreateLinkedTokenSource(cancellationToken, cts.Token);
                try
                {
                    using (sync ? locker.Lock(linkedCts.Token) : await locker.LockAsync(linkedCts.Token).ConfigureAwait(false))
                    {
                        await _stream.DoFlushAsync(linkedCts.Token, sync);
                    }
                }
                catch (OperationCanceledException)
                {
                    cancellationToken.ThrowIfCancellationRequested();
                }
            }

            private bool disposed = false;

#if NETSTANDARD2_1
            protected override async ValueTask DisposeAsync(bool disposing)
            {
                if (disposed)
                    return;
                
                try
                {
                    // Explicitly pick up a potentially methodimpl'ed DisposeAsync
                    if (disposing)
                    {
                        cts.Cancel();
                        using (await locker.LockAsync())
                        {
                            await ((IAsyncDisposable)_stream).DisposeAsync();
                        }
                    }
                }
                finally
                {
                    disposed = true;
                    await base.DisposeAsync(disposing);
                }
            }
#else
            protected override void Dispose(bool disposing)
            {
                if (disposed)
                    return;
                
                try
                {
                    // Explicitly pick up a potentially methodimpl'ed Dispose
                    if (disposing)
                    {
                        cts.Cancel();
                        using (locker.Lock())
                        {
                            ((IDisposable)_stream).Dispose();
                        }

                    }
                }
                finally
                {
                    disposed = true;
                    base.Dispose(disposing);
                }
            }
#endif
        }
    }

    #pragma warning restore S3881

    /// <summary>
    /// AsyncStream class extensions
    /// </summary>
    public static class AsyncStreamExtensions
    {
        /// <summary>
        /// Synchronized version of an async stream
        /// </summary>
        /// <param name="stream">Stream to synchronize</param>
        /// <returns></returns>
        public static AsyncStream Synchronized(this AsyncStream stream)
        {
            return AsyncStream.Synchronized(stream);
        }
    }
}<|MERGE_RESOLUTION|>--- conflicted
+++ resolved
@@ -92,11 +92,7 @@
         /// </exception>
         public override Task<int> ReadAsync(byte[] buffer, int offset, int count, CancellationToken cancellationToken)
         => DoReadAsync(buffer, offset, count, cancellationToken, sync: false);
-<<<<<<< HEAD
-
-=======
         
->>>>>>> 611fd840
         /// <summary>
         /// Reads a block of bytes from the stream and writes the data in a given buffer.
         /// </summary>
@@ -128,11 +124,7 @@
         /// Methods were called after the stream was closed.
         /// </exception>
         public override int Read(byte[] buffer, int offset, int count)
-<<<<<<< HEAD
-        => DoReadAsync(buffer, offset, count, CancellationToken.None, sync: true).GetAwaiter().GetResult();
-=======
         => DoReadAsync(buffer, offset, count, CancellationToken.None, sync: true).WaitAndUnwrapException();
->>>>>>> 611fd840
 
         /// <summary>
         /// Asynchronously writes a sequence of bytes to the current stream, advances the
@@ -223,11 +215,7 @@
         /// Methods were called after the stream was closed.
         /// </exception>
         public override void Write(byte[] buffer, int offset, int count)
-<<<<<<< HEAD
-        => DoWriteAsync(buffer, offset, count, CancellationToken.None, sync: true).GetAwaiter().GetResult();
-=======
         => DoWriteAsync(buffer, offset, count, CancellationToken.None, sync: true).WaitAndUnwrapException();
->>>>>>> 611fd840
 
         /// <summary>
         /// Asynchronously clears all buffers for this stream, causes any buffered data to
@@ -257,11 +245,7 @@
         /// The stream is closed or an internal error has occurred.
         /// </exception>
         public override void Flush()
-<<<<<<< HEAD
-        => DoFlushAsync(CancellationToken.None, sync: true).GetAwaiter().GetResult();
-=======
         => DoFlushAsync(CancellationToken.None, sync: true).WaitAndUnwrapException();
->>>>>>> 611fd840
 
 #if !NETSTANDARD1_3
 
@@ -295,15 +279,11 @@
         /// An asynchronous read was attempted past the end of the file.
         /// </exception>
         public sealed override IAsyncResult BeginRead(byte[] buffer, int offset, int count, AsyncCallback callback, object state)
-<<<<<<< HEAD
-        => ReadAsync(buffer, offset, count, CancellationToken.None).AsApm(callback, state);
-=======
         =>  ApmAsyncFactory.ToBegin(
                 ReadAsync(buffer, offset, count, CancellationToken.None),
                 callback,
                 state
             );
->>>>>>> 611fd840
 
         /// <summary>
         /// Begins an asynchronous write operation. (Consider using AsyncStream.WriteAsync(System.Byte[],System.Int32,System.Int32,System.Threading.CancellationToken)
@@ -335,15 +315,11 @@
         /// An asynchronous write was attempted past the end of the file.
         /// </exception>
         public sealed override IAsyncResult BeginWrite(byte[] buffer, int offset, int count, AsyncCallback callback, object state)
-<<<<<<< HEAD
-        => WriteAsync(buffer, offset, count, CancellationToken.None).AsApm(callback,state);
-=======
         =>  ApmAsyncFactory.ToBegin(
                 WriteAsync(buffer, offset, count, CancellationToken.None),
                 callback,
                 state
             );
->>>>>>> 611fd840
 
         /// <summary>
         /// Waits for the pending asynchronous read operation to complete. (Consider using
@@ -370,11 +346,7 @@
         /// The stream is closed or an internal error has occurred.
         /// </exception>
         public sealed override int EndRead(IAsyncResult asyncResult)
-<<<<<<< HEAD
-        => ((Task<int>)asyncResult).GetAwaiter().GetResult();
-=======
         =>  ApmAsyncFactory.ToEnd<int>(asyncResult);
->>>>>>> 611fd840
 
         /// <summary>
         /// Waits for the pending asynchronous write operation to complete. (Consider using
@@ -396,12 +368,7 @@
         /// The stream is closed or an internal error has occurred.
         /// </exception>
         public sealed override void EndWrite(IAsyncResult asyncResult)
-<<<<<<< HEAD
-        => ((Task)asyncResult).GetAwaiter().GetResult();
-
-=======
         => ApmAsyncFactory.ToEnd(asyncResult);
->>>>>>> 611fd840
 #endif
 
 #if NETSTANDARD2_1
