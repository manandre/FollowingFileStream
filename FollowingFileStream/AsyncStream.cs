--- conflicted
+++ resolved
@@ -10,14 +10,11 @@
     /// Provides an asynchronous version of the System.IO.Stream class. 
     /// This is an abstract class.
     /// </summary>
-<<<<<<< HEAD
     /// <remarks>
     /// It can be used to expose a System.IO.Stream class
     /// by implementing only the asynchronous operations: DoReadAsync, DoWriteAsync and DoFlushAsync 
     /// </remarks>
-=======
     #pragma warning disable S3881
->>>>>>> a2ec820e
     public abstract class AsyncStream : Stream
     {
         /// <summary>
