--- conflicted
+++ resolved
@@ -12,14 +12,11 @@
     /// Provides an asynchronous version of the System.IO.Stream class. 
     /// This is an abstract class.
     /// </summary>
-<<<<<<< HEAD
     /// <remarks>
     /// It can be used to expose a System.IO.Stream class
     /// by implementing only the asynchronous operations: DoReadAsync, DoWriteAsync and DoFlushAsync 
     /// </remarks>
-=======
     #pragma warning disable S3881
->>>>>>> 75cb672a
     public abstract class AsyncStream : Stream
     {
         /// <summary>
@@ -324,7 +321,6 @@
                 state
             );
 
-<<<<<<< HEAD
         /// <summary>
         /// Waits for the pending asynchronous read operation to complete. (Consider using
         /// AsyncStream.ReadAsync(System.Byte[],System.Int32,System.Int32,System.Threading.CancellationToken)
@@ -373,7 +369,8 @@
         /// </exception>
         public sealed override void EndWrite(IAsyncResult asyncResult)
         => ApmAsyncFactory.ToEnd(asyncResult);
-=======
+#endif
+
 #if NETSTANDARD2_1
         /// <summary>
         /// Asynchronously releases the unmanaged resources used by the FollowingFileStream and optionally
@@ -387,11 +384,6 @@
         /// Asynchronously releases all resources used by the AsyncStream.
         /// </summary>
         public sealed override ValueTask DisposeAsync() => DisposeAsync(true);
->>>>>>> 75cb672a
-
-#endif
-
-        private bool disposed = false;
         
         /// <summary>
         /// Releases the unmanaged resources used by the FollowingFileStream and optionally
